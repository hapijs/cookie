--- conflicted
+++ resolved
@@ -170,12 +170,8 @@
                     Hoek.assert(typeof result === 'object', 'Invalid return from validateFunc');
                     Hoek.assert(Object.prototype.hasOwnProperty.call(result, 'valid'), 'validateFunc must have valid property in return');
 
-<<<<<<< HEAD
-                        return unauthenticated(err || Boom.unauthorized('Invalid cookie'), { credentials: credentials || session, artifacts: session });
-=======
                     if (!result.valid) {
                         throw Boom.unauthorized(null, 'cookie');
->>>>>>> 183696fc
                     }
 
                     credentials = result.credentials || credentials;
@@ -194,7 +190,8 @@
                         h.unstate(settings.cookie);
                     }
 
-                    return unauthenticated(Boom.unauthorized('Invalid cookie'), { credentials, artifacts: session });
+                    const unauthorized = Boom.isBoom(err) && err.typeof === Boom.unauthorized ? err : Boom.unauthorized('Invalid cookie');
+                    return unauthenticated(unauthorized, { credentials, artifacts: session });
                 }
             };
 
