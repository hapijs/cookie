--- conflicted
+++ resolved
@@ -203,13 +203,9 @@
                     redirectTo = request.route.settings.plugins['hapi-auth-cookie'].redirectTo;
                 }
 
-<<<<<<< HEAD
-                if (!redirectTo || request.auth.mode !== 'required') {
-=======
                 let uri = (typeof (redirectTo) === 'function') ? redirectTo(request) : redirectTo;
 
-                if (!uri) {
->>>>>>> 47995e89
+                if (!uri || request.auth.mode !== 'required') {
                     return h.unauthenticated(err);
                 }
 
