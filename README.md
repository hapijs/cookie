--- conflicted
+++ resolved
@@ -33,16 +33,9 @@
 - `isSecure` - if `false`, the cookie is allowed to be transmitted over insecure connections which
   exposes it to attacks. Defaults to `true`.
 - `isHttpOnly` - if `false`, the cookie will not include the 'HttpOnly' flag. Defaults to `true`.
-<<<<<<< HEAD
-- `redirectTo` - optional login URI to redirect unauthenticated requests to. Note that it will only
+- `redirectTo` - optional login URI or function `function(request)` that returns a URI to redirect unauthenticated requests to. Note that it will only
   trigger when the authentication mode is `'required'`. To enable or disable redirections for a specific route,
   set the route `plugins` config (`{ options: { plugins: { 'hapi-auth-cookie': { redirectTo: false } } } }`).
-=======
-- `redirectTo` - optional login URI or function `function(request)` that returns a URI to redirect unauthenticated requests to. Note that using
-  `redirectTo` with authentication mode `'try'` will cause the protected endpoint to always
-  redirect, voiding `'try'` mode. To set an individual route to use or disable redirections, use
-  the route `plugins` config (`{ options: { plugins: { 'hapi-auth-cookie': { redirectTo: false } } } }`).
->>>>>>> 47995e89
   Defaults to no redirection.
 - `appendNext` - if `true` and `redirectTo` is `true`, appends the current request path to the
   query component of the `redirectTo` URI using the parameter name `'next'`. Set to a string to use
