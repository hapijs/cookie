// Load modules

var Lab = require('lab');
var Hapi = require('hapi');
var Hoek = require('hoek');


// Declare internals

var internals = {};


// Test shortcuts

var expect = Lab.expect;
var before = Lab.before;
var describe = Lab.experiment;
var it = Lab.test;


var server = new Hapi.Server();
before(function (done) {

    server.pack.register(require('../'), function (err) {

        expect(err).to.not.exist;

        server.auth.strategy('default', 'cookie', true, {
            password: 'password',
            ttl: 60 * 1000,
            domain: 'example.com',
            cookie: 'special',
            clearInvalid: true,
            validateFunc: function (session, callback) {

                var override = Hoek.clone(session);
                override.something = 'new';

                return callback(null, session.user === 'valid', override);
            }
        });

        server.route({
            method: 'GET', path: '/login/{user}',
            config: {
                auth: { mode: 'try' },
                handler: function (request, reply) {

                    request.auth.session.set({ user: request.params.user });
                    return reply(request.params.user);
                }
            }
        });

        server.route({
            method: 'GET', path: '/resource', handler: function (request, reply) {

                expect(request.auth.credentials.something).to.equal('new');
                return reply('resource');
            }
        });

        server.route({
            method: 'GET', path: '/logout', handler: function (request, reply) {

                request.auth.session.clear();
                return reply('logged-out');
            }
        });

        done();
    });
});

it('authenticates a request', function (done) {

    server.inject('/login/valid', function (res) {

        expect(res.result).to.equal('valid');
        var header = res.headers['set-cookie'];
        expect(header.length).to.equal(1);
        expect(header[0]).to.contain('Max-Age=60');
        var cookie = header[0].match(/(?:[^\x00-\x20\(\)<>@\,;\:\\"\/\[\]\?\=\{\}\x7F]+)\s*=\s*(?:([^\x00-\x20\"\,\;\\\x7F]*))/);

        server.inject({ method: 'GET', url: '/resource', headers: { cookie: 'special=' + cookie[1] } }, function (res) {

            expect(res.statusCode).to.equal(200);
            expect(res.headers['set-cookie']).to.not.exist;
            expect(res.result).to.equal('resource');
            done();
        });
    });
});

it('ends a session', function (done) {

    server.inject('/login/valid', function (res) {

        expect(res.result).to.equal('valid');
        var header = res.headers['set-cookie'];
        expect(header.length).to.equal(1);
        expect(header[0]).to.contain('Max-Age=60');
        var cookie = header[0].match(/(?:[^\x00-\x20\(\)<>@\,;\:\\"\/\[\]\?\=\{\}\x7F]+)\s*=\s*(?:([^\x00-\x20\"\,\;\\\x7F]*))/);

        server.inject({ method: 'GET', url: '/logout', headers: { cookie: 'special=' + cookie[1] } }, function (res) {

            expect(res.statusCode).to.equal(200);
            expect(res.result).to.equal('logged-out');
            expect(res.headers['set-cookie'][0]).to.equal('special=; Max-Age=0; Expires=Thu, 01 Jan 1970 00:00:00 GMT; Secure; HttpOnly; Domain=example.com; Path=/');
            done();
        });
    });
});

it('fails a request with invalid session', function (done) {

    server.inject('/login/invalid', function (res) {

        expect(res.result).to.equal('invalid');
        var header = res.headers['set-cookie'];
        expect(header.length).to.equal(1);
        expect(header[0]).to.contain('Max-Age=60');
        var cookie = header[0].match(/(?:[^\x00-\x20\(\)<>@\,;\:\\"\/\[\]\?\=\{\}\x7F]+)\s*=\s*(?:([^\x00-\x20\"\,\;\\\x7F]*))/);

        server.inject({ method: 'GET', url: '/resource', headers: { cookie: 'special=' + cookie[1] } }, function (res) {

            expect(res.headers['set-cookie'][0]).to.equal('special=; Max-Age=0; Expires=Thu, 01 Jan 1970 00:00:00 GMT; Secure; HttpOnly; Domain=example.com; Path=/');
            expect(res.statusCode).to.equal(401);
            done();
        });
    });
});

it('does not clear a request with invalid session', function (done) {

    var server = new Hapi.Server();
    server.pack.register(require('../'), function (err) {

        expect(err).to.not.exist;

        server.auth.strategy('default', 'cookie', true, {
            password: 'password',
            ttl: 60 * 1000,
            domain: 'example.com',
            cookie: 'special',
            validateFunc: function (session, callback) {

                var override = Hoek.clone(session);
                override.something = 'new';

                return callback(null, session.user === 'valid', override);
            }
        });

        server.route({
            method: 'GET', path: '/login/{user}',
            config: {
                auth: { mode: 'try' },
                handler: function (request, reply) {

                    request.auth.session.set({ user: request.params.user });
                    return reply(request.params.user);
                }
            }
        });

        server.route({
            method: 'GET', path: '/resource', handler: function (request, reply) {

                expect(request.auth.credentials.something).to.equal('new');
                return reply('resource');
            }
        });

        server.inject('/login/invalid', function (res) {

            expect(res.result).to.equal('invalid');
            var header = res.headers['set-cookie'];
            expect(header.length).to.equal(1);
            expect(header[0]).to.contain('Max-Age=60');
            var cookie = header[0].match(/(?:[^\x00-\x20\(\)<>@\,;\:\\"\/\[\]\?\=\{\}\x7F]+)\s*=\s*(?:([^\x00-\x20\"\,\;\\\x7F]*))/);

            server.inject({ method: 'GET', url: '/resource', headers: { cookie: 'special=' + cookie[1] } }, function (res) {

                expect(res.headers['set-cookie']).to.not.exist;
                expect(res.statusCode).to.equal(401);
                done();
            });
        });
    });
});

it('logs in and authenticates a request', function (done) {

    var server = new Hapi.Server();
    server.pack.register(require('../'), function (err) {

        expect(err).to.not.exist;

        server.auth.strategy('default', 'cookie', true, {
            password: 'password',
            ttl: 60 * 1000,
            cookie: 'special',
            clearInvalid: true
        });

        server.route({
            method: 'GET', path: '/login/{user}',
            config: {
                auth: { mode: 'try' },
                handler: function (request, reply) {

                    request.auth.session.set({ user: request.params.user });
                    return reply(request.params.user);
                }
            }
        });

        server.route({
            method: 'GET', path: '/resource', handler: function (request, reply) {

                expect(request.auth.credentials.user).to.equal('steve');
                return reply('resource');
            }
        });

        server.inject('/login/steve', function (res) {

            expect(res.result).to.equal('steve');
            var header = res.headers['set-cookie'];
            expect(header.length).to.equal(1);
            expect(header[0]).to.contain('Max-Age=60');
            var cookie = header[0].match(/(?:[^\x00-\x20\(\)<>@\,;\:\\"\/\[\]\?\=\{\}\x7F]+)\s*=\s*(?:([^\x00-\x20\"\,\;\\\x7F]*))/);

            server.inject({ method: 'GET', url: '/resource', headers: { cookie: 'special=' + cookie[1] } }, function (res) {

                expect(res.statusCode).to.equal(200);
                expect(res.result).to.equal('resource');
                done();
            });
        });
    });
});

it('errors in validation function', function (done) {

    var server = new Hapi.Server();
    server.pack.register(require('../'), function (err) {

        expect(err).to.not.exist;

        server.auth.strategy('default', 'cookie', true, {
            password: 'password',
            ttl: 60 * 1000,
            cookie: 'special',
            clearInvalid: true,
            validateFunc: function (session, callback) { return callback(new Error('boom')); }
        });

        server.route({
            method: 'GET', path: '/login/{user}',
            config: {
                auth: { mode: 'try' },
                handler: function (request, reply) {

                    request.auth.session.set({ user: request.params.user });
                    return reply(request.params.user);
                }
            }
        });

        server.route({
            method: 'GET', path: '/resource', handler: function (request, reply) {

                expect(request.auth.credentials.user).to.equal('steve');
                return reply('resource');
            }
        });

        server.inject('/login/steve', function (res) {

            expect(res.result).to.equal('steve');
            var header = res.headers['set-cookie'];
            expect(header.length).to.equal(1);
            expect(header[0]).to.contain('Max-Age=60');
            var cookie = header[0].match(/(?:[^\x00-\x20\(\)<>@\,;\:\\"\/\[\]\?\=\{\}\x7F]+)\s*=\s*(?:([^\x00-\x20\"\,\;\\\x7F]*))/);

            server.inject({ method: 'GET', url: '/resource', headers: { cookie: 'special=' + cookie[1] } }, function (res) {

                expect(res.statusCode).to.equal(401);
                done();
            });
        });
    });
});

it('authenticates a request (no ttl)', function (done) {

    var server = new Hapi.Server();
    server.pack.register(require('../'), function (err) {

        expect(err).to.not.exist;

        server.auth.strategy('default', 'cookie', true, {
            password: 'password',
            domain: 'example.com',
            cookie: 'special',
            clearInvalid: true,
            validateFunc: function (session, callback) {

                var override = Hoek.clone(session);
                override.something = 'new';

                return callback(null, session.user === 'valid', override);
            }
        });

        server.route({
            method: 'GET', path: '/login/{user}',
            config: {
                auth: { mode: 'try' },
                handler: function (request, reply) {

                    request.auth.session.set({ user: request.params.user });
                    return reply(request.params.user);
                }
            }
        });

        server.inject('/login/valid', function (res) {

            expect(res.result).to.equal('valid');
            var header = res.headers['set-cookie'];
            expect(header.length).to.equal(1);
            expect(header[0]).to.not.contain('Max-Age');
            var cookie = header[0].match(/(?:[^\x00-\x20\(\)<>@\,;\:\\"\/\[\]\?\=\{\}\x7F]+)\s*=\s*(?:([^\x00-\x20\"\,\;\\\x7F]*))/);
            done();
        });
    });
});

it('authenticates a request (no session override)', function (done) {

    var server = new Hapi.Server();
    server.pack.register(require('../'), function (err) {

        expect(err).to.not.exist;

        server.auth.strategy('default', 'cookie', true, {
            password: 'password',
            ttl: 60 * 1000,
            domain: 'example.com',
            cookie: 'special',
            path: '/example-path',
            clearInvalid: true,
            validateFunc: function (session, callback) {

                return callback(null, session.user === 'valid');
            }
        });

        server.route({
            method: 'GET', path: '/login/{user}',
            config: {
                auth: { mode: 'try' },
                handler: function (request, reply) {

                    request.auth.session.set({ user: request.params.user });
                    return reply(request.params.user);
                }
            }
        });

        server.route({
            method: 'GET', path: '/resource', handler: function (request, reply) {

                return reply('resource');
            }
        });

        server.inject('/login/valid', function (res) {

            expect(res.result).to.equal('valid');
            var header = res.headers['set-cookie'];
            expect(header.length).to.equal(1);
            expect(header[0]).to.contain('Max-Age=60');
            var cookie = header[0].match(/(?:[^\x00-\x20\(\)<>@\,;\:\\"\/\[\]\?\=\{\}\x7F]+)\s*=\s*(?:([^\x00-\x20\"\,\;\\\x7F]*))/);

            server.inject({ method: 'GET', url: '/resource', headers: { cookie: 'special=' + cookie[1] } }, function (res) {

                expect(res.statusCode).to.equal(200);
                expect(res.result).to.equal('resource');
                done();
            });
        });
    });
});

it('authenticates a request (no session override) on a sub-path', function (done) {

    var server = new Hapi.Server();
    server.pack.register(require('../'), function (err) {

        expect(err).to.not.exist;

        server.auth.strategy('default', 'cookie', true, {
            password: 'password',
            ttl: 60 * 1000,
            domain: 'example.com',
            cookie: 'special',
            path: '/subpath',
            clearInvalid: true,
            validateFunc: function (session, callback) {

                return callback(null, session.user === 'valid');
            }
        });

        server.route({
            method: 'GET', path: '/subpath/login/{user}',
            config: {
                auth: { mode: 'try' },
                handler: function (request, reply) {

                    request.auth.session.set({ user: request.params.user });
                    return reply(request.params.user);
                }
            }
        });

        server.route({
            method: 'GET', path: '/subpath/resource', handler: function (request, reply) {

                return reply('resource');
            }
        });

        server.inject('/subpath/login/valid', function (res) {

            expect(res.result).to.equal('valid');
            var header = res.headers['set-cookie'];
            expect(header.length).to.equal(1);
            expect(header[0]).to.contain('Max-Age=60');
            var cookie = header[0].match(/(?:[^\x00-\x20\(\)<>@\,;\:\\"\/\[\]\?\=\{\}\x7F]+)\s*=\s*(?:([^\x00-\x20\"\,\;\\\x7F]*))/);
            expect(header[0]).to.contain('Path=/subpath');

            server.inject({ method: 'GET', url: '/subpath/resource', headers: { cookie: 'special=' + cookie[1] } }, function (res) {

                expect(res.statusCode).to.equal(200);
                expect(res.result).to.equal('resource');
                done();
            });
        });
    });
});

it('errors on missing session in set()', function (done) {

    var server = new Hapi.Server();
    server.pack.register(require('../'), function (err) {

        expect(err).to.not.exist;

        server.auth.strategy('default', 'cookie', true, {
            password: 'password',
            ttl: 60 * 1000,
            cookie: 'special',
            clearInvalid: true
        });

        server.route({
            method: 'GET', path: '/login/{user}',
            config: {
                auth: { mode: 'try' },
                handler: function (request, reply) {

                    try {
                        request.auth.session.set();
                    }
                    catch (err) {
                        return reply(err.message);
                    }

                    return reply('ok');
                }
            }
        });

        server.inject('/login/steve', function (res) {

            expect(res.result).to.equal('Invalid session');
            done();
        });
    });
});

describe('redirection', function (done) {

    it('sends to login page (uri without query)', function (done) {

        var server = new Hapi.Server();
        server.pack.register(require('../'), function (err) {

            expect(err).to.not.exist;

            server.auth.strategy('default', 'cookie', true, {
                password: 'password',
                ttl: 60 * 1000,
                redirectTo: 'http://example.com/login',
                appendNext: true
            });

            server.route({
                method: 'GET', path: '/', handler: function (request, reply) {

                    return reply('never');
                }
            });

            server.inject('/', function (res) {

                expect(res.statusCode).to.equal(302);
                expect(res.headers.location).to.equal('http://example.com/login?next=%2F');
                done();
            });
        });
    });

    it('skips when route override', function (done) {

        var server = new Hapi.Server();
        server.pack.register(require('../'), function (err) {

            expect(err).to.not.exist;

            server.auth.strategy('default', 'cookie', true, {
                password: 'password',
                ttl: 60 * 1000,
                redirectTo: 'http://example.com/login',
                appendNext: true
            });

            server.route({
                method: 'GET',
                path: '/',
                handler: function (request, reply) {

                    return reply('never');
                },
                config: {
                    plugins: {
                        'hapi-auth-cookie': {
                            redirectTo: false
                        }
                    }
                }
            });

            server.inject('/', function (res) {

                expect(res.statusCode).to.equal(401);
                done();
            });
        });
    });

    it('skips when redirectOnTry is false in try mode', function (done) {

        var server = new Hapi.Server();
        server.pack.register(require('../'), function (err) {

            expect(err).to.not.exist;

            server.auth.strategy('default', 'cookie', 'try', {
                password: 'password',
                ttl: 60 * 1000,
                redirectOnTry: false,
                redirectTo: 'http://example.com/login',
                appendNext: true
            });

            server.route({
                method: 'GET',
                path: '/',
                handler: function (request, reply) {

                    return reply(request.auth.isAuthenticated);
                }
            });

            server.inject('/', function (res) {

                expect(res.statusCode).to.equal(200);
                expect(res.result).to.equal(false);
                done();
            });
        });
    });

    it('sends to login page (uri with query)', function (done) {

        var server = new Hapi.Server();
        server.pack.register(require('../'), function (err) {

            expect(err).to.not.exist;

            server.auth.strategy('default', 'cookie',true,  {
                password: 'password',
                ttl: 60 * 1000,
                redirectTo: 'http://example.com/login?mode=1',
                appendNext: true
            });

            server.route({
                method: 'GET', path: '/', handler: function (request, reply) {

                    return reply('never');
                }
            });

            server.inject('/', function (res) {

                expect(res.statusCode).to.equal(302);
                expect(res.headers.location).to.equal('http://example.com/login?mode=1&next=%2F');
                done();
            });
        });
    });

<<<<<<< HEAD
    it('errors on null or undefined key in setKey()', function (done) {
        var server = new Hapi.Server();
        server.pack.register(require('../'), function (err) {

            expect(err).to.not.exist;

            server.auth.strategy('default', 'cookie', true, {
                password: 'password',
                ttl: 60 * 1000,
                cookie: 'special',
                clearInvalid: true
            });

            server.route({
                method: 'GET', path: '/login/{user}',
                config: {
                    auth: { mode: 'try' },
                    handler: function (request, reply) {

                        request.auth.session.set({ user: request.params.user });
                        return reply(request.params.user);
                    }
                }
            });

            server.route({
                method: 'GET', path: '/setKey', handler: function (request, reply) {
                    try {
                        request.auth.session.setKey();
                    }
                    catch (err) {
                        done();
                    }
                }
            });

            server.inject('/login/steve', function (res) {
                var pattern = /(?:[^\x00-\x20\(\)<>@\,;\:\\"\/\[\]\?\=\{\}\x7F]+)\s*=\s*(?:([^\x00-\x20\"\,\;\\\x7F]*))/;
                expect(res.result).to.equal('steve');
                var header = res.headers['set-cookie'];
                expect(header.length).to.equal(1);
                expect(header[0]).to.contain('Max-Age=60');
                var cookie = header[0].match(pattern);

                server.inject({ method: 'GET', url: '/setKey', headers: { cookie: 'special=' + cookie[1] } }, function (res) {

                    expect(res.statusCode).to.equal(200);
                });
            });
        });
    });

    it('sets cookie value with a valid key using setKey()', function (done) {
        var server = new Hapi.Server();
        server.pack.register(require('../'), function (err) {

            expect(err).to.not.exist;

            server.auth.strategy('default', 'cookie', true, {
                password: 'password',
                ttl: 60 * 1000,
                cookie: 'special',
                clearInvalid: true
            });

            server.route({
                method: 'GET', path: '/login/{user}',
                config: {
                    auth: { mode: 'try' },
                    handler: function (request, reply) {

                        request.auth.session.set({ user: request.params.user });
                        return reply(request.params.user);
                    }
                }
            });

            server.route({
                method: 'GET', path: '/setKey', handler: function (request, reply) {
                    request.auth.session.setKey('key','value');
                    done();
                }
            });

            server.inject('/login/steve', function (res) {
                var pattern = /(?:[^\x00-\x20\(\)<>@\,;\:\\"\/\[\]\?\=\{\}\x7F]+)\s*=\s*(?:([^\x00-\x20\"\,\;\\\x7F]*))/;
                expect(res.result).to.equal('steve');
                var header = res.headers['set-cookie'];
                expect(header.length).to.equal(1);
                expect(header[0]).to.contain('Max-Age=60');
                var cookie = header[0].match(pattern);

                server.inject({ method: 'GET', url: '/setKey', headers: { cookie: 'special=' + cookie[1] } }, function (res) {

                    expect(res.statusCode).to.equal(200);
                });
            });
        });
    });

    it('errors on missing session in setKey()', function (done) {

        var server = new Hapi.Server();
        server.pack.register(require('../'), function (err) {

            expect(err).to.not.exist;

            server.auth.strategy('default', 'cookie', true, {
                password: 'password',
                ttl: 60 * 1000,
                cookie: 'special',
                clearInvalid: true
            });

            server.route({
                method: 'GET', path: '/login/{user}',
                config: {
                    auth: { mode: 'try' },
                    handler: function (request, reply) {

                        try {
                            request.auth.session.setKey('key', 'value');
                        }
                        catch (err) {
                            return reply(err.message);
                        }

                        return reply('ok');
                    }
                }
            });

            server.inject('/login/steve', function (res) {

                expect(res.result).to.equal('Invalid session');
                done();
            });
        });
    });

    it('errors on missing session in clearKey()', function (done) {

        var server = new Hapi.Server();
        server.pack.register(require('../'), function (err) {

            expect(err).to.not.exist;

            server.auth.strategy('default', 'cookie', true, {
                password: 'password',
                ttl: 60 * 1000,
                cookie: 'special',
                clearInvalid: true
            });

            server.route({
                method: 'GET', path: '/login/{user}',
                config: {
                    auth: { mode: 'try' },
                    handler: function (request, reply) {

                        try {
                            request.auth.session.clearKey('key');
                        }
                        catch (err) {
                            return reply(err.message);
                        }

                        return reply('ok');
                    }
                }
            });

            server.inject('/login/steve', function (res) {

                expect(res.result).to.equal('Invalid session');
                done();
            });
        });
    });

    it('errors on null or undefined key in clearKey()', function (done) {
        var server = new Hapi.Server();
        server.pack.register(require('../'), function (err) {

            expect(err).to.not.exist;

            server.auth.strategy('default', 'cookie', true, {
                password: 'password',
                ttl: 60 * 1000,
                cookie: 'special',
                clearInvalid: true
            });

            server.route({
                method: 'GET', path: '/login/{user}',
                config: {
                    auth: { mode: 'try' },
                    handler: function (request, reply) {

                        request.auth.session.set({ user: request.params.user });
                        return reply(request.params.user);
                    }
                }
            });

            server.route({
                method: 'GET', path: '/clearKey', handler: function (request, reply) {
                    try {
                        request.auth.session.clearKey();
                    }
                    catch (err) {
                        done();
                    }
                }
            });

            server.inject('/login/steve', function (res) {
                var pattern = /(?:[^\x00-\x20\(\)<>@\,;\:\\"\/\[\]\?\=\{\}\x7F]+)\s*=\s*(?:([^\x00-\x20\"\,\;\\\x7F]*))/;
                expect(res.result).to.equal('steve');
                var header = res.headers['set-cookie'];
                expect(header.length).to.equal(1);
                expect(header[0]).to.contain('Max-Age=60');
                var cookie = header[0].match(pattern);

                server.inject({ method: 'GET', url: '/clearKey', headers: { cookie: 'special=' + cookie[1] } }, function (res) {

                    expect(res.statusCode).to.equal(200);
                });
            });
        });
    });

    it('deletes cookie value with a valid key using clearKey()', function (done) {
        var server = new Hapi.Server();
        server.pack.register(require('../'), function (err) {

            expect(err).to.not.exist;

            server.auth.strategy('default', 'cookie', true, {
                password: 'password',
                ttl: 60 * 1000,
                cookie: 'special',
                clearInvalid: true
            });

            server.route({
                method: 'GET', path: '/login/{user}',
                config: {
                    auth: { mode: 'try' },
                    handler: function (request, reply) {

                        request.auth.session.set({ user: request.params.user });
                        return reply(request.params.user);
                    }
                }
            });

            server.route({
                method: 'GET', path: '/clearKey', handler: function (request, reply) {
                    request.auth.session.clearKey('key');
                    done();
                }
            });

            server.inject('/login/steve', function (res) {
                var pattern = /(?:[^\x00-\x20\(\)<>@\,;\:\\"\/\[\]\?\=\{\}\x7F]+)\s*=\s*(?:([^\x00-\x20\"\,\;\\\x7F]*))/;
                expect(res.result).to.equal('steve');
                var header = res.headers['set-cookie'];
                expect(header.length).to.equal(1);
                expect(header[0]).to.contain('Max-Age=60');
                var cookie = header[0].match(pattern);

                server.inject({ method: 'GET', url: '/clearKey', headers: { cookie: 'special=' + cookie[1] } }, function (res) {

                    expect(res.statusCode).to.equal(200);
                });
            });
        });
    });

    describe('redirection', function (done) {
=======
    it('sends to login page and does not append the next query when appendNext is false', function (done) {
>>>>>>> e33ef509

        var server = new Hapi.Server();
        server.pack.register(require('../'), function (err) {

            expect(err).to.not.exist;

            server.auth.strategy('default', 'cookie', true, {
                password: 'password',
                ttl: 60 * 1000,
                redirectTo: 'http://example.com/login?mode=1',
                appendNext: false
            });

            server.route({
                method: 'GET', path: '/', handler: function (request, reply) {

                    return reply('never');
                }
            });

            server.inject('/', function (res) {

                expect(res.statusCode).to.equal(302);
                expect(res.headers.location).to.equal('http://example.com/login?mode=1');
                done();
            });
        });
    });

    it('redirect on try', function (done) {

        var server = new Hapi.Server();
        server.pack.register(require('../'), function (err) {

            expect(err).to.not.exist;

            server.auth.strategy('default', 'cookie', true, {
                password: 'password',
                ttl: 60 * 1000,
                redirectTo: 'http://example.com/login',
                appendNext: true
            });

            server.route({
                method: 'GET', path: '/', config: { auth: { mode: 'try' } }, handler: function (request, reply) {

                    return reply('try');
                }
            });

            server.inject('/', function (res) {

                expect(res.statusCode).to.equal(302);
                done();
            });
        });
    });
});<|MERGE_RESOLUTION|>--- conflicted
+++ resolved
@@ -493,6 +493,287 @@
         });
     });
 });
+
+it('errors on null or undefined key in setKey()', function (done) {
+    var server = new Hapi.Server();
+    server.pack.register(require('../'), function (err) {
+
+        expect(err).to.not.exist;
+
+        server.auth.strategy('default', 'cookie', true, {
+            password: 'password',
+            ttl: 60 * 1000,
+            cookie: 'special',
+            clearInvalid: true
+        });
+
+        server.route({
+            method: 'GET', path: '/login/{user}',
+            config: {
+                auth: { mode: 'try' },
+                handler: function (request, reply) {
+
+                    request.auth.session.set({ user: request.params.user });
+                    return reply(request.params.user);
+                }
+            }
+        });
+
+        server.route({
+            method: 'GET', path: '/setKey', handler: function (request, reply) {
+                try {
+                    request.auth.session.setKey();
+                }
+                catch (err) {
+                    done();
+                }
+            }
+        });
+
+        server.inject('/login/steve', function (res) {
+            var pattern = /(?:[^\x00-\x20\(\)<>@\,;\:\\"\/\[\]\?\=\{\}\x7F]+)\s*=\s*(?:([^\x00-\x20\"\,\;\\\x7F]*))/;
+            expect(res.result).to.equal('steve');
+            var header = res.headers['set-cookie'];
+            expect(header.length).to.equal(1);
+            expect(header[0]).to.contain('Max-Age=60');
+            var cookie = header[0].match(pattern);
+
+            server.inject({ method: 'GET', url: '/setKey', headers: { cookie: 'special=' + cookie[1] } }, function (res) {
+
+                expect(res.statusCode).to.equal(200);
+            });
+        });
+    });
+});
+
+it('sets cookie value with a valid key using setKey()', function (done) {
+    var server = new Hapi.Server();
+    server.pack.register(require('../'), function (err) {
+
+        expect(err).to.not.exist;
+
+        server.auth.strategy('default', 'cookie', true, {
+            password: 'password',
+            ttl: 60 * 1000,
+            cookie: 'special',
+            clearInvalid: true
+        });
+
+        server.route({
+            method: 'GET', path: '/login/{user}',
+            config: {
+                auth: { mode: 'try' },
+                handler: function (request, reply) {
+
+                    request.auth.session.set({ user: request.params.user });
+                    return reply(request.params.user);
+                }
+            }
+        });
+
+        server.route({
+            method: 'GET', path: '/setKey', handler: function (request, reply) {
+                request.auth.session.setKey('key','value');
+                done();
+            }
+        });
+
+        server.inject('/login/steve', function (res) {
+            var pattern = /(?:[^\x00-\x20\(\)<>@\,;\:\\"\/\[\]\?\=\{\}\x7F]+)\s*=\s*(?:([^\x00-\x20\"\,\;\\\x7F]*))/;
+            expect(res.result).to.equal('steve');
+            var header = res.headers['set-cookie'];
+            expect(header.length).to.equal(1);
+            expect(header[0]).to.contain('Max-Age=60');
+            var cookie = header[0].match(pattern);
+
+            server.inject({ method: 'GET', url: '/setKey', headers: { cookie: 'special=' + cookie[1] } }, function (res) {
+
+                expect(res.statusCode).to.equal(200);
+            });
+        });
+    });
+});
+
+it('errors on missing session in setKey()', function (done) {
+
+    var server = new Hapi.Server();
+    server.pack.register(require('../'), function (err) {
+
+        expect(err).to.not.exist;
+
+        server.auth.strategy('default', 'cookie', true, {
+            password: 'password',
+            ttl: 60 * 1000,
+            cookie: 'special',
+            clearInvalid: true
+        });
+
+        server.route({
+            method: 'GET', path: '/login/{user}',
+            config: {
+                auth: { mode: 'try' },
+                handler: function (request, reply) {
+
+                    try {
+                        request.auth.session.setKey('key', 'value');
+                    }
+                    catch (err) {
+                        return reply(err.message);
+                    }
+
+                    return reply('ok');
+                }
+            }
+        });
+
+        server.inject('/login/steve', function (res) {
+
+            expect(res.result).to.equal('Invalid session');
+            done();
+        });
+    });
+});
+
+it('errors on missing session in clearKey()', function (done) {
+
+    var server = new Hapi.Server();
+    server.pack.register(require('../'), function (err) {
+
+        expect(err).to.not.exist;
+
+        server.auth.strategy('default', 'cookie', true, {
+            password: 'password',
+            ttl: 60 * 1000,
+            cookie: 'special',
+            clearInvalid: true
+        });
+
+        server.route({
+            method: 'GET', path: '/login/{user}',
+            config: {
+                auth: { mode: 'try' },
+                handler: function (request, reply) {
+
+                    try {
+                        request.auth.session.clearKey('key');
+                    }
+                    catch (err) {
+                        return reply(err.message);
+                    }
+
+                    return reply('ok');
+                }
+            }
+        });
+
+        server.inject('/login/steve', function (res) {
+
+            expect(res.result).to.equal('Invalid session');
+            done();
+        });
+    });
+});
+
+it('errors on null or undefined key in clearKey()', function (done) {
+    var server = new Hapi.Server();
+    server.pack.register(require('../'), function (err) {
+
+        expect(err).to.not.exist;
+
+        server.auth.strategy('default', 'cookie', true, {
+            password: 'password',
+            ttl: 60 * 1000,
+            cookie: 'special',
+            clearInvalid: true
+        });
+
+        server.route({
+            method: 'GET', path: '/login/{user}',
+            config: {
+                auth: { mode: 'try' },
+                handler: function (request, reply) {
+
+                    request.auth.session.set({ user: request.params.user });
+                    return reply(request.params.user);
+                }
+            }
+        });
+
+        server.route({
+            method: 'GET', path: '/clearKey', handler: function (request, reply) {
+                try {
+                    request.auth.session.clearKey();
+                }
+                catch (err) {
+                    done();
+                }
+            }
+        });
+
+        server.inject('/login/steve', function (res) {
+            var pattern = /(?:[^\x00-\x20\(\)<>@\,;\:\\"\/\[\]\?\=\{\}\x7F]+)\s*=\s*(?:([^\x00-\x20\"\,\;\\\x7F]*))/;
+            expect(res.result).to.equal('steve');
+            var header = res.headers['set-cookie'];
+            expect(header.length).to.equal(1);
+            expect(header[0]).to.contain('Max-Age=60');
+            var cookie = header[0].match(pattern);
+
+            server.inject({ method: 'GET', url: '/clearKey', headers: { cookie: 'special=' + cookie[1] } }, function (res) {
+
+                expect(res.statusCode).to.equal(200);
+            });
+        });
+    });
+});
+
+it('deletes cookie value with a valid key using clearKey()', function (done) {
+    var server = new Hapi.Server();
+    server.pack.register(require('../'), function (err) {
+
+        expect(err).to.not.exist;
+
+        server.auth.strategy('default', 'cookie', true, {
+            password: 'password',
+            ttl: 60 * 1000,
+            cookie: 'special',
+            clearInvalid: true
+        });
+
+        server.route({
+            method: 'GET', path: '/login/{user}',
+            config: {
+                auth: { mode: 'try' },
+                handler: function (request, reply) {
+
+                    request.auth.session.set({ user: request.params.user });
+                    return reply(request.params.user);
+                }
+            }
+        });
+
+        server.route({
+            method: 'GET', path: '/clearKey', handler: function (request, reply) {
+                request.auth.session.clearKey('key');
+                done();
+            }
+        });
+
+        server.inject('/login/steve', function (res) {
+            var pattern = /(?:[^\x00-\x20\(\)<>@\,;\:\\"\/\[\]\?\=\{\}\x7F]+)\s*=\s*(?:([^\x00-\x20\"\,\;\\\x7F]*))/;
+            expect(res.result).to.equal('steve');
+            var header = res.headers['set-cookie'];
+            expect(header.length).to.equal(1);
+            expect(header[0]).to.contain('Max-Age=60');
+            var cookie = header[0].match(pattern);
+
+            server.inject({ method: 'GET', url: '/clearKey', headers: { cookie: 'special=' + cookie[1] } }, function (res) {
+
+                expect(res.statusCode).to.equal(200);
+            });
+        });
+    });
+});
+
 
 describe('redirection', function (done) {
 
@@ -627,291 +908,7 @@
         });
     });
 
-<<<<<<< HEAD
-    it('errors on null or undefined key in setKey()', function (done) {
-        var server = new Hapi.Server();
-        server.pack.register(require('../'), function (err) {
-
-            expect(err).to.not.exist;
-
-            server.auth.strategy('default', 'cookie', true, {
-                password: 'password',
-                ttl: 60 * 1000,
-                cookie: 'special',
-                clearInvalid: true
-            });
-
-            server.route({
-                method: 'GET', path: '/login/{user}',
-                config: {
-                    auth: { mode: 'try' },
-                    handler: function (request, reply) {
-
-                        request.auth.session.set({ user: request.params.user });
-                        return reply(request.params.user);
-                    }
-                }
-            });
-
-            server.route({
-                method: 'GET', path: '/setKey', handler: function (request, reply) {
-                    try {
-                        request.auth.session.setKey();
-                    }
-                    catch (err) {
-                        done();
-                    }
-                }
-            });
-
-            server.inject('/login/steve', function (res) {
-                var pattern = /(?:[^\x00-\x20\(\)<>@\,;\:\\"\/\[\]\?\=\{\}\x7F]+)\s*=\s*(?:([^\x00-\x20\"\,\;\\\x7F]*))/;
-                expect(res.result).to.equal('steve');
-                var header = res.headers['set-cookie'];
-                expect(header.length).to.equal(1);
-                expect(header[0]).to.contain('Max-Age=60');
-                var cookie = header[0].match(pattern);
-
-                server.inject({ method: 'GET', url: '/setKey', headers: { cookie: 'special=' + cookie[1] } }, function (res) {
-
-                    expect(res.statusCode).to.equal(200);
-                });
-            });
-        });
-    });
-
-    it('sets cookie value with a valid key using setKey()', function (done) {
-        var server = new Hapi.Server();
-        server.pack.register(require('../'), function (err) {
-
-            expect(err).to.not.exist;
-
-            server.auth.strategy('default', 'cookie', true, {
-                password: 'password',
-                ttl: 60 * 1000,
-                cookie: 'special',
-                clearInvalid: true
-            });
-
-            server.route({
-                method: 'GET', path: '/login/{user}',
-                config: {
-                    auth: { mode: 'try' },
-                    handler: function (request, reply) {
-
-                        request.auth.session.set({ user: request.params.user });
-                        return reply(request.params.user);
-                    }
-                }
-            });
-
-            server.route({
-                method: 'GET', path: '/setKey', handler: function (request, reply) {
-                    request.auth.session.setKey('key','value');
-                    done();
-                }
-            });
-
-            server.inject('/login/steve', function (res) {
-                var pattern = /(?:[^\x00-\x20\(\)<>@\,;\:\\"\/\[\]\?\=\{\}\x7F]+)\s*=\s*(?:([^\x00-\x20\"\,\;\\\x7F]*))/;
-                expect(res.result).to.equal('steve');
-                var header = res.headers['set-cookie'];
-                expect(header.length).to.equal(1);
-                expect(header[0]).to.contain('Max-Age=60');
-                var cookie = header[0].match(pattern);
-
-                server.inject({ method: 'GET', url: '/setKey', headers: { cookie: 'special=' + cookie[1] } }, function (res) {
-
-                    expect(res.statusCode).to.equal(200);
-                });
-            });
-        });
-    });
-
-    it('errors on missing session in setKey()', function (done) {
-
-        var server = new Hapi.Server();
-        server.pack.register(require('../'), function (err) {
-
-            expect(err).to.not.exist;
-
-            server.auth.strategy('default', 'cookie', true, {
-                password: 'password',
-                ttl: 60 * 1000,
-                cookie: 'special',
-                clearInvalid: true
-            });
-
-            server.route({
-                method: 'GET', path: '/login/{user}',
-                config: {
-                    auth: { mode: 'try' },
-                    handler: function (request, reply) {
-
-                        try {
-                            request.auth.session.setKey('key', 'value');
-                        }
-                        catch (err) {
-                            return reply(err.message);
-                        }
-
-                        return reply('ok');
-                    }
-                }
-            });
-
-            server.inject('/login/steve', function (res) {
-
-                expect(res.result).to.equal('Invalid session');
-                done();
-            });
-        });
-    });
-
-    it('errors on missing session in clearKey()', function (done) {
-
-        var server = new Hapi.Server();
-        server.pack.register(require('../'), function (err) {
-
-            expect(err).to.not.exist;
-
-            server.auth.strategy('default', 'cookie', true, {
-                password: 'password',
-                ttl: 60 * 1000,
-                cookie: 'special',
-                clearInvalid: true
-            });
-
-            server.route({
-                method: 'GET', path: '/login/{user}',
-                config: {
-                    auth: { mode: 'try' },
-                    handler: function (request, reply) {
-
-                        try {
-                            request.auth.session.clearKey('key');
-                        }
-                        catch (err) {
-                            return reply(err.message);
-                        }
-
-                        return reply('ok');
-                    }
-                }
-            });
-
-            server.inject('/login/steve', function (res) {
-
-                expect(res.result).to.equal('Invalid session');
-                done();
-            });
-        });
-    });
-
-    it('errors on null or undefined key in clearKey()', function (done) {
-        var server = new Hapi.Server();
-        server.pack.register(require('../'), function (err) {
-
-            expect(err).to.not.exist;
-
-            server.auth.strategy('default', 'cookie', true, {
-                password: 'password',
-                ttl: 60 * 1000,
-                cookie: 'special',
-                clearInvalid: true
-            });
-
-            server.route({
-                method: 'GET', path: '/login/{user}',
-                config: {
-                    auth: { mode: 'try' },
-                    handler: function (request, reply) {
-
-                        request.auth.session.set({ user: request.params.user });
-                        return reply(request.params.user);
-                    }
-                }
-            });
-
-            server.route({
-                method: 'GET', path: '/clearKey', handler: function (request, reply) {
-                    try {
-                        request.auth.session.clearKey();
-                    }
-                    catch (err) {
-                        done();
-                    }
-                }
-            });
-
-            server.inject('/login/steve', function (res) {
-                var pattern = /(?:[^\x00-\x20\(\)<>@\,;\:\\"\/\[\]\?\=\{\}\x7F]+)\s*=\s*(?:([^\x00-\x20\"\,\;\\\x7F]*))/;
-                expect(res.result).to.equal('steve');
-                var header = res.headers['set-cookie'];
-                expect(header.length).to.equal(1);
-                expect(header[0]).to.contain('Max-Age=60');
-                var cookie = header[0].match(pattern);
-
-                server.inject({ method: 'GET', url: '/clearKey', headers: { cookie: 'special=' + cookie[1] } }, function (res) {
-
-                    expect(res.statusCode).to.equal(200);
-                });
-            });
-        });
-    });
-
-    it('deletes cookie value with a valid key using clearKey()', function (done) {
-        var server = new Hapi.Server();
-        server.pack.register(require('../'), function (err) {
-
-            expect(err).to.not.exist;
-
-            server.auth.strategy('default', 'cookie', true, {
-                password: 'password',
-                ttl: 60 * 1000,
-                cookie: 'special',
-                clearInvalid: true
-            });
-
-            server.route({
-                method: 'GET', path: '/login/{user}',
-                config: {
-                    auth: { mode: 'try' },
-                    handler: function (request, reply) {
-
-                        request.auth.session.set({ user: request.params.user });
-                        return reply(request.params.user);
-                    }
-                }
-            });
-
-            server.route({
-                method: 'GET', path: '/clearKey', handler: function (request, reply) {
-                    request.auth.session.clearKey('key');
-                    done();
-                }
-            });
-
-            server.inject('/login/steve', function (res) {
-                var pattern = /(?:[^\x00-\x20\(\)<>@\,;\:\\"\/\[\]\?\=\{\}\x7F]+)\s*=\s*(?:([^\x00-\x20\"\,\;\\\x7F]*))/;
-                expect(res.result).to.equal('steve');
-                var header = res.headers['set-cookie'];
-                expect(header.length).to.equal(1);
-                expect(header[0]).to.contain('Max-Age=60');
-                var cookie = header[0].match(pattern);
-
-                server.inject({ method: 'GET', url: '/clearKey', headers: { cookie: 'special=' + cookie[1] } }, function (res) {
-
-                    expect(res.statusCode).to.equal(200);
-                });
-            });
-        });
-    });
-
-    describe('redirection', function (done) {
-=======
     it('sends to login page and does not append the next query when appendNext is false', function (done) {
->>>>>>> e33ef509
 
         var server = new Hapi.Server();
         server.pack.register(require('../'), function (err) {
